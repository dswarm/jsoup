jsoup changelog

*** Release 1.8.1 [PENDING]
 * Introduced the ability to chose between HTML and XML output, and made HTML the default. This means img tags are
   output as <img>, not <img />. XML is the default when using the XmlTreeBuilder. Control this with the
   Document.OutputSettings.syntax() method.

 * Improved the performance of Element.text() by 3.2x

 * Improved the performance of Element.html() by 1.7x

 * Improved file read time by 2x, giving around a 10% speed improvement to file parses.
   <https://github.com/jhy/jsoup/issues/248>

 * Tightened the scope of what characters are escaped in attributes and textnodes, to align with the spec. Also, when
   using the extended escape entities map, only escape a character if the current output charset does not support it.
   This produces smaller, more legible HTML, with greated control over the output (by setting charset and escape mode).

 * If pretty-print is disabled, don't trim outer whitespace in Element.html()
   <https://github.com/jhy/jsoup/issues/368>

 * In the HTML Cleaner, allow span tags in the basic whitelist, and span and div tags in the relaxed whitelist.

 * Fixed an issue where <svg><img/></svg> was parsed as <svg><image/></svg>
   <https://github.com/jhy/jsoup/issues/364>

 * Fixed an issue where a UTF-8 BOM character was not detected if the HTTP response did not specify a charset, and
   the HTML body did, leading to the head contents incorrectly being parsed into the body. Changed the behavior so that
   when the UTF-8 BOM is detected, it will take precedence for determining the charset to decode with.
   <https://github.com/jhy/jsoup/issues/348>

<<<<<<< HEAD
 * Relaxed doctype validation, allowing doctypes to not specify a name.
   <https://github.com/jhy/jsoup/issues/460>

 * Fixed an issue in parsing a base URI when loading a URL containing a http-equiv element.
   <https://github.com/jhy/jsoup/issues/440>

 * Fixed an issue for Java 1.5 / Android 2.2 compatibility
   <https://github.com/jhy/jsoup/issues/375>
=======
 * Added Element.cssSelector(), which returns a unique CSS selector/path for an element.
   <https://github.com/jhy/jsoup/pull/459>
>>>>>>> a4c375d8

*** Release 1.7.3 [2013-Nov-10]
 * Introduced FormElement, providing easy access to form controls and their data, and the ability to submit forms
   with Jsoup.Connect.

 * Reduced GC impact during HTML parsing, with 17% fewer objects created, and 3% faster parses.

 * Reduced CSS selection time by 26% for common queries.

 * Improved HTTP character set detection.
   <https://github.com/jhy/jsoup/pull/325> <https://github.com/jhy/jsoup/issues/321>

 * Added Document.location, to get the URL the document was retrieved from. Helpful if connection was redirected.
   <https://github.com/jhy/jsoup/pull/306>

 * Fixed support for self-closing script tags.
   <https://github.com/jhy/jsoup/issues/305>

 * Fixed a crash when reading an unterminated CDATA section.
   <https://github.com/jhy/jsoup/issues/349>

 * Fixed an issue where elements added via the adoption agency algorithm did not preserve their attributes.
   <https://github.com/jhy/jsoup/issues/313>

 * Fixed an issue when cloning a document with extremely nested elements that could cause a stack-overflow.
   <https://github.com/jhy/jsoup/issues/290>

 * Fixed an issue when connecting or redirecting to a URL that contains a space.
   <https://github.com/jhy/jsoup/pull/354> <https://github.com/jhy/jsoup/issues/114>

 * Added support for the HTTP/1.1 Tempory Redirect (307) status code.
   <https://github.com/jhy/jsoup/issues/452>

*** Release 1.7.2 [2013-Jan-27]
 * Added support for supplementary characters outside of the Basic Multilingual Plane.
   <https://github.com/jhy/jsoup/issues/288> <https://github.com/jhy/jsoup/pull/289>

 * Added support for structural pseudo CSS selectors, including :first-child, :last-child, :nth-child, :nth-last-child,
   :first-of-type, :last-of-type, :nth-of-type, :nth-last-of-type, :only-child, :only-of-type, :empty, and :root
   <https://github.com/jhy/jsoup/pull/208>

 * Added a maximum body response size to Jsoup.Connection, to prevent running out of memory when trying to read
   extremely large documents. The default is 1MB.

 * Refactored the Cleaner to traverse rather than recurse child nodes, to avoid the risk of overflowing the stack.
   <https://github.com/jhy/jsoup/issues/246>

 * Added Element.insertChildren(), to easily insert a list of child nodes at a specific index.
   <https://github.com/jhy/jsoup/issues/239>

 * Added Node.childNodesCopy(), to create an independent copy of a Node's children.

 * When parsing in XML mode, preserve XML declarations (<?xml ... ?>).
   <https://github.com/jhy/jsoup/issues/242>

 * Introduced Parser.parseXmlFragment(), to allow easy parsing of XML fragments.
   <https://github.com/jhy/jsoup/issues/279>

 * Allow Whitelist test methods to be extended
   <https://github.com/jhy/jsoup/issues/85>

 * Added Document.OutputSettings.outline mode, to aid HTML debugging by printing out in outline mode, similar to
   browser HTML inspectors.
   <https://github.com/jhy/jsoup/issues/273>

 * When parsing, allow all tags to self-close. Tags that aren't expected to self-close will get an end tag.
   <https://github.com/jhy/jsoup/issues/258>

 * Fixed an issue when parsing <textarea>/RCData tags containing unescaped closing tags that would drop the traling >.

 * Corrected the javadoc for Element#child() to note that it throws IndexOutOfBounds.
   <https://github.com/jhy/jsoup/issues/277>

 * When cloning an Element, reset the classnames set so as not to hold a pointer to the source's.
   <https://github.com/jhy/jsoup/issues/278>

 * Limit how far up the stack the formatting adoption agency algorithm will travel, to prevent the chance of a run-away
   parse when the HTML stack is hopelessly deep.
   <https://github.com/jhy/jsoup/issues/234>

 * Modified Element.text() to build text by traversing child nodes rather than recursing. This avoids stack-overflow
   errors when the DOM is very deep and the VM stack-size is low.
   <https://github.com/jhy/jsoup/issues/271>

*** Release 1.7.1 [2012-Sep-23]
 * Improved parse time, now 2.3x faster than previous release, with lower memory consumption.

 * Reduced memory consumption when selecting elements.

 * Introduced finer granularity of exceptions in Jsoup.connect, including HttpStatusException and
   UnsupportedMimeTypeException.
   <https://github.com/jhy/jsoup/issues/229>

 * Fixed an issue when determining the Windows-1254 character-set from a meta tag when run in the Turkish locale.
   <https://github.com/jhy/jsoup/issues/191>

 * Fixed whitespace preservation in <textarea> tags.
   <https://github.com/jhy/jsoup/issues/167>

 * In jsoup.connect, fail faster if the return content type is not supported.
   <https://github.com/jhy/jsoup/issues/153>

 * In jsoup.clean, allow custom OutputSettings, to control pretty printing, character set, and entity escaping.
   <https://github.com/jhy/jsoup/issues/148>

 * Fixed an issue that prevented frameset documents to be cleaned by the Cleaner.
   <https://github.com/jhy/jsoup/issues/154>

 * Fixed an issue when normalising whitespace for strings containing high-surrogate characters.
   <https://github.com/jhy/jsoup/issues/214>

 * If a server doesn't specify a content-type header, treat that as OK.
   <https://github.com/jhy/jsoup/issues/213>

 * If a server returns an unsupported character-set header, attempt to decode the content with the default charset
   (UTF8), instead of bailing with an unsupported charset exception.
   <https://github.com/jhy/jsoup/issues/215>

 * Removed an unnecessary synchronisation in Tag.valueOf, allowing multi-threaded parsing to run faster.
   <https://github.com/jhy/jsoup/issues/238>

 * Made entity decoding less greedy, so that non-entities are less likely to be incorrectly treated as entities.
   <https://github.com/jhy/jsoup/issues/224>

 * Whitespace normalise document.title() output.
   <https://github.com/jhy/jsoup/issues/168>

 * In Jsoup.connection, enforce a connection disconnect after every connect. This precludes keep-alive connections to
   the same host, but in practise many implementations will leak connections, particularly on error.

*** Release 1.6.3 [2012-May-28]
 * Fixed parsing of group-or commas in CSS selectors, to correctly handle sub-queries containing commas.
   <https://github.com/jhy/jsoup/issues/179>

 * If a node has no parent, return null on previousSibling and nextSibling instead of throwing a null pointer exception.
   <https://github.com/jhy/jsoup/issues/184>

 * Updated Node.siblingNodes() and Element.siblingElements() to exclude the current node (a node is not its own sibling).

 * Fixed HTML entity parser to correctly parse entities like frac14 (letter + number combo).
   <https://github.com/jhy/jsoup/issues/145>

 * Fixed issue where contents of a script tag within a comment could be incorrectly parsed.
   <https://github.com/jhy/jsoup/issues/115>

 * Fixed GAE support: load HTML entities from a file on startup, instead of embedding in the class.

 * Fixed NPE when HTML fragment parsing a <style> tag
   <https://github.com/jhy/jsoup/issues/189>

 * Fixed issue with :all pseudo-tag in HTML sanitizer when cleaning tags previously defined in whitelist
   <https://github.com/jhy/jsoup/issues/156>

 * Fixed NPE in Parser.parseFragment() when context parameter is null.
   <https://github.com/jhy/jsoup/issues/195>

 * In HTML whitelists, when defining allowed attributes for a tag, automatically add the tag to the allowed list.

*** Release 1.6.2 [2012-Mar-27]
 * Added a simplified XML parsing mode, which can usefully parse valid and invalid XML, but does not enforce any HTML
   document structure or special tag behaviour.

 * Added the optional ability to track errors when tokenising and parsing.

 * Added jsoup.connect.cookies(Map) method, to set multiple cookies at once, possibly from a prior request.

 * Added Element.textNodes() and Element.dataNodes(), to easily access an element's children text nodes and data nodes.

 * Added an example program that demonstrates how to format HTML as plain-text, and the use of the NodeVisitor interface.

 * Added Node.traverse() and Elements.traverse() methods, to iterate through a node's descendants.
 
 * Updated jsoup.connect so that when requests made as POSTs are redirected, the redirect is followed as a GET.
   <https://github.com/jhy/jsoup/issues/120>

 * Updated the Cleaner and whitelists to optionally preserve related links in elements, instead of converting them
   to absolute links.

 * Updated the Cleaner to support custom allowed protocols such as "cid:" and "data:".
   <https://github.com/jhy/jsoup/issues/127>

 * Updated handling of <base href> tags, to act on only the first one seen when parsing, to align with modern browsers.

 * Updated Node.setBaseUri(), to recursively set on all the node's descendants.

 * Fixed handling of null characters within comments.
   <https://github.com/jhy/jsoup/issues/121>

 * Tweaked escaped entity detection in attributes to not treat &entity_... as an entity form.
   <https://github.com/jhy/jsoup/issues/129>

 * Fixed doctype tokeniser to allow whitespace between name and public identifier.

 * Fixed issue where comments within a table tag would be duplicate-fostered into body.
   <https://github.com/jhy/jsoup/pull/165>

 * Fixed an issue where a spurious byte-order-mark at the start of a document would cause the parser to miss head
   contents.
   <https://github.com/jhy/jsoup/issues/134>

 * Fixed an issue where content after a frameset could cause a NPE crash. Now correctly implements spec and ignores
   the trailing content.
   <https://github.com/jhy/jsoup/issues/162>

 * Tweaked whitespace checks to align with HTML spec
   <https://github.com/jhy/jsoup/pull/175>

 * Tweaked HTML output of closing script and style tags to not add an extraneous newline when pretty-printing.

 * Substantially reduced default memory allocation within Node.outerHtml, to reduce memory pressure when serialising
   smaller DOMs.
   <https://github.com/jhy/jsoup/issues/143>

*** Release 1.6.1 [2011-Jul-02]
 * Fixed Java 1.5 compatibility.
   <https://github.com/jhy/jsoup/issues/103>

 * Fixed an issue when parsing <script> tags in body where the tokeniser wouldn't switch to the InScript state, which
   meant that data wasn't parsed correctly.
   <https://github.com/jhy/jsoup/issues/104>

 * Fixed an issue with a missing quote when serialising DocumentType nodes.
   <https://github.com/jhy/jsoup/issues/109>

 * Fixed issue where a single 0 character was lexed incorrectly as a null character.
   <https://github.com/jhy/jsoup/issues/107>

 * Fixed normalisation of carriage returns to newlines on input HTML.
   <https://github.com/jhy/jsoup/issues/110>

 * Disabled memory mapped files when loading files from disk, to improve compatibility in Windows environments.

*** Release 1.6.0 [2011-Jun-13]
 * HTML5 conformant parser. Complete reimplementation of HTML tokenisation and parsing, to implement the
   http://whatwg.org/html spec. This ensures jsoup parses HTML identically to current modern browsers.

 * When parsing files from disk, files are loaded via memory mapping, to increase parse speed.

 * Reduced memory overhead and lowered garbage collector pressure with Attribute, Node and Element model optimisations.

 * Improved "abs:" absolute URL handling in Elements.attr("abs:href") and Node.hasAttr("abs:href").
   <https://github.com/jhy/jsoup/issues/97>

 * Fixed cookie handling issue in jsoup.Connect where empty cookies would cause a validation exception.
   <https://github.com/jhy/jsoup/issues/87>

 * Added jsoup.Connect configuration options to allow HTTP errors to be ignored, and the content-type to be ignored.
   Contributed by Jesse Piascik (piascikj)
   <https://github.com/jhy/jsoup/pull/78>

 * Added Node.before(node) and Node.after(node), to allow existing nodes to be moved, or new nodes to be inserted, into
   precise DOM positions.

 * Added Node.unwrap() and Elements.unwrap(), to remove a node but keep its contents. Useful for e.g. removing unwanted
   formatting tags.
   <https://github.com/jhy/jsoup/issues/100>

 * Now handles unclosed <title> tags in document by breaking out of the title at the next start tag, instead of
   eating up to the end of the document.
   <https://github.com/jhy/jsoup/issues/82>

 * Added OSGi bundle support to the jsoup package jar.
   <https://github.com/jhy/jsoup/issues/98>

*** Release 1.5.2 [2011-Feb-27]
 * Fixed issue with selector parser where some boolean AND + OR combined queries (e.g. "meta[http-equiv], meta[content]")
   were being parsed incorrectly as OR only queries (e.g. former as "meta, [http-equiv], meta[content]")

 * Fixed issue where a content-type specified in a meta tag may not be reliably detected, due to the above issue.

 * Updated Element.text() and Element.ownText() methods to ensure <br> tags output as whitespace.

 * Tweaked Element.outerHtml() method to not generate initial newline on first output element.

 *** Release 1.5.1 [2011-Feb-19]

 * Integrated new single-pass selector evaluators, contributed by knz (Anton Kazennikov). This significantly speeds up
   the execution of combined selector queries.

 * Implemented workaround to fix Scala support. Contributed by bbeck (Brandon Beck).

 * Added ability to change an element's tag with Element.tagName(String), and to change many at once
   with Elements.tagName(String).

 * Added Node.wrap(html), Node.before(html), and Node.after(html), to allow HTML to be easily added to all nodes. These
   functions were previously supported on Elements only.

 * Added TextNode.splitText(index), which allows a text node to be split into two nodes at a specified index point.
   This is convenient if you need to surround some text in an element.

 * Updated Jsoup.Connection so that cookies set on a redirect response will be included on both the redirected request
   and response.

 * Infinite redirection loops in Jsoup.Connect are now prevented.

 * Allow Jsoup.Connect to parse application/xml and application/xhtml+xml responses.

 * Modified Jsoup.Connect to always follow relative links, regardless of the underlying HTTP sub-system.

 * Defined U (underline) element as an inline tag.

 * Force strict entity matching (must be &xxx; and not &xxx) in element attributes.

 * Implemented clone method for Elements (contributed by knz).

 * Fixed tokeniser optimisation when scanning for missing data element close tags.

 * Fixed issue when using descendant regex attribute selectors. 

  *** Release 1.4.1 [2010-Nov-23]

 * Added ability to load and parse HTML from an input stream.

 * Implemented Node.clone() to create deep, independent copies of Nodes, Elements, and Documents.

 * Added :not() selector, to find elements that do not match the selector. E.g. div:not(.logo) finds divs that
   do not have the "logo" class name.

 * Added Elements.not(selector) method, to remove undesired results from selector results.

 * Implemented DataNode.setWholeData() to allow updating of script and style data contents.

 * Relaxed parse rules of H1 - H6, to allow nested content. This is against spec, but matches browser and publisher
   behaviour.

 * Relaxed parse rule of SPAN to treat as block, to allow nested block content.

 * Fixed issue in jsoup.connect when extracting character set from content-type header; now supports quoted
   charset declaration.
   
 * Fixed support for jsoup.connect to follow redirects between http & https URLs.

 * Document normalisation now more enthusiastically enforces the correct document structure.

 * Support node.outerHtml() method when node has no parent (e.g. when it has been removed from its DOM tree)

 * Fixed support for HTML entities with numbers in name (e.g. &frac34, &sup1).

 * Fixed absolute URL generation from relative URLs which are only query strings.

*** Release 1.3.3 [2010-Sep-19]
 * Implemented Elements.empty() and Elements.remove(). This allows easy element removal, like:
    doc.select("iframe").remove();
    
 * Fixed issue in Entities when unescaping &#36; ("$")
   <http://github.com/jhy/jsoup/issues/issue/34>

 * Added restricted XHTML output entity option
   <http://github.com/jhy/jsoup/issues/issue/35>

*** Release 1.3.2 [2010-Aug-30]
 * Treat HTTP headers as case insensitive in Jsoup.Connection. Improves compatibility for HTTP responses.

 * Improved malformed table parsing by implementing ignorable end tags.

*** Release 1.3.1 [2010-Aug-23]
 * Removed dependency on Apache Commons-lang. Jsoup now has no external dependencies.

 * Added new Connection implementation, to enable easier and richer HTTP requests that parse to Documents. This includes
   support for gzip responses, cookies, headers, data parameters, user-agent, referrer, etc.
  
 * Added Element.ownText() method, to get only the direct text of an element, not including the text of its children.
 
 * Added support for selectors :containsOwn(text) and :matchesOwn(regex), to supplement Element.ownText().

 * Added support for non-pretty-printed HTML output, to more closely mirror the input HTML.

 * Further speed optimisations for parsing and output generation.
 
 * Fixed support for case-sensitive HTML escape entities.
   <http://github.com/jhy/jsoup/issues/issue/31>
 
 * Fixed issue when parsing tags with keyless attributes.
   <http://github.com/jhy/jsoup/issues/issue/32>

*** Release 1.2.3 [2010-Aug-04]
 * Added support for automatic input character set detection and decoding. Jsoup now automatically detects the encoding
   character set when parsing HTML from a File or URL. The parser checks the content-type header, then the
   <meta http-equiv> or <meta charset> tag, and finally falls back to UTF-8.

 * Added ability to configure the document's output charset, to control which characters are HTML escaped, and which
   are kept intact. The output charset defaults to the document's input charset. This simplifies non-ascii output.

 * Added full support for all new HTML5 tags.

 * Added support for HTML5 dataset custom data attributes, with the Element.dataset() map.

 * Added support for the [^attributePrefix] selector query, to find elements with attributes starting with a prefix.
   Useful for finding elements with datasets: [^data-] matches <p data-name="jsoup">

 * Added support for namespaced elements (<fb:name>) and selectors to find them (fb|name)

 * Implemented Node.ownerDocument DOM method

 * Improved implicit table element handling (particularly around thead, tbody, and tfoot).

 * Improved HTML output format for empty elements and auto-detected self closing tags

 * Changed DT & DD tags to block-mode tags, to follow practice over spec

 * Added support for tag names with - and _ (<abc_foo>, <abc-foo>)

 * Handle tags with internal trailing space (<foo >)
 
 * Fixed support for character class regular expressions in [attr=~regex] selector

*** Release 1.2.2 [2010-Jul-11]
 
 * Performance optimisation:
    - core HTML parser engine now 3.5 times faster
    - HTML generator now 2.5 times faster
    - much lower memory use and garbage collection time
    
 * Added support for :matches(regex) selector, to find elements containing text matching regular expression
 
 * Added support for [key~=regex] attribute selector, to find elements with attribute values matching regular expression

 * Upgraded the selector query parser to allow nested selectors like 'div:has(p:matches(regex))'

*** Release 1.2.1 [2010-Jun-21]
 * Added .before(html) and .after(html) methods to Element and Elements, to insert sibling HTML
 
 * Added :contains(text) selector, to search for elements containing the specified text

 * Added :has(selector) pseudo-selector
     <http://github.com/jhy/jsoup/issues/issue/20>

 * Added Element#parents and Elements#parents to retrieve an element's ancestor chain
     <http://github.com/jhy/jsoup/issues/issue/20>

 * Fixes an issue where appending / prepending rows to a table (or  to similar implicit
    element structures) would create a redundant wrapping elements
       <http://github.com/jhy/jsoup/issues/issue/21>

 * Improved implicit close tag heuristic detection when parsing malformed HTML

 * Fixes an issue where text content after a script (or other data-node) was
     incorrectly added to the data node.
       <http://github.com/jhy/jsoup/issues/issue/22>

 * Fixes an issue where text order was incorrect when parsing pre-document
    HTML.
      <http://github.com/jhy/jsoup/issues/issue/23>

*** Release 1.1.1 [2010-Jun-08]
 * Added selector support for :eq, :lt, and :gt
 	<http://github.com/jhy/jsoup/issues/issue/16>

 * Added TextNode#text and TextNode#text(String)
 	<http://github.com/jhy/jsoup/issues/issue/18>

 * Throw exception if trying to parse non-text content
 	<http://github.com/jhy/jsoup/issues/issue/17>

 * Added Node#remove and Node#replaceWith
 	<http://github.com/jhy/jsoup/issues/issue/19>

 * Allow _ and - in CSS ID selectors (per CSS spec).
 	<http://github.com/jhy/jsoup/issues/issue/10>
 
 * Relative links are resolved to absolute when cleaning, to normalize
    output and to verify safe protocol. (Were previously discarded.)
      <http://github.com/jhy/jsoup/issues/issue/12>
 
 * Allow combinators at start of selector query, for query refinements
 	  <http://github.com/jhy/jsoup/issues/issue/13>

 * Added Element#val() and #val(String) methods, for form values
 	  <http://github.com/jhy/jsoup/issues/issue/14>

 * Changed textarea contents to parse as TextNodes, not DataNodes,
    so contents visible to text() (and val(), as treated as form input)

 * Fixed support for Java 1.5

*** Release 0.3.1 (2010-Feb-20)
 * New features: supports Elements#html(), html(String),
    prepend(String), append(String); bulk methods for corresponding
    methods in Element.

 * New feature: Jsoup.isValid(html, whitelist) method for user input
    form validation.
 
 * Improved Elements.attr(String) to find first matching element
    with attribute.

 * Fixed assertion error when cleaning HTML with empty attribute
 	  <http://github.com/jhy/jsoup/issues/issue/7>

*** Release 0.2.2 (2010-Feb-07)
 * jsoup packages are now available in the Maven central repository.
 
 * New feature: supports Element#addClass, removeClass, toggleClass;
    also collection class methods on Elements.
 * New feature: supports Element#wrap(html) and Elements#wrap(html).
 * New selector syntax: supports E + F adjacent sibling selector
 * New selector systax: supports E ~ F preceding sibling selector
 * New: supports Element#elementSiblingIndex()

 * Improved document normalisation.
 * Improved HTML string output format (pretty-print)
 
 * Fixed absolute URL resolution issue when a base tag has no href.

*** Release 0.1.2 (2010-Feb-02)
 * Fixed unrecognised tag handler to be more permissive
    <http://github.com/jhy/jsoup/issues/issue/1>


*** Release 0.1.1 (2010-Jan-31)
 * Initial beta release of jsoup<|MERGE_RESOLUTION|>--- conflicted
+++ resolved
@@ -21,6 +21,9 @@
 
  * In the HTML Cleaner, allow span tags in the basic whitelist, and span and div tags in the relaxed whitelist.
 
+  * Added Element.cssSelector(), which returns a unique CSS selector/path for an element.
+    <https://github.com/jhy/jsoup/pull/459>
+
  * Fixed an issue where <svg><img/></svg> was parsed as <svg><image/></svg>
    <https://github.com/jhy/jsoup/issues/364>
 
@@ -29,7 +32,6 @@
    when the UTF-8 BOM is detected, it will take precedence for determining the charset to decode with.
    <https://github.com/jhy/jsoup/issues/348>
 
-<<<<<<< HEAD
  * Relaxed doctype validation, allowing doctypes to not specify a name.
    <https://github.com/jhy/jsoup/issues/460>
 
@@ -38,10 +40,6 @@
 
  * Fixed an issue for Java 1.5 / Android 2.2 compatibility
    <https://github.com/jhy/jsoup/issues/375>
-=======
- * Added Element.cssSelector(), which returns a unique CSS selector/path for an element.
-   <https://github.com/jhy/jsoup/pull/459>
->>>>>>> a4c375d8
 
 *** Release 1.7.3 [2013-Nov-10]
  * Introduced FormElement, providing easy access to form controls and their data, and the ability to submit forms
