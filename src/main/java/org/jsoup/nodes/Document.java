--- conflicted
+++ resolved
@@ -15,7 +15,7 @@
 
  @author Jonathan Hedley, jonathan@hedley.net */
 public class Document extends Element {
-    private OutputSettings outputSettings = new OutputSettings(this);
+    private OutputSettings outputSettings = new OutputSettings();
     private QuirksMode quirksMode = QuirksMode.noQuirks;
     private String location;
 
@@ -255,20 +255,10 @@
         private boolean outline = false;
         private int indentAmount = 1;
         private Syntax syntax = Syntax.html;
-<<<<<<< HEAD
         private boolean updateMetaCharset = false;
-=======
-        private Document document;
->>>>>>> c0325891
-
-        public OutputSettings() {
-            this(null);
-        }
-        
-        OutputSettings(Document doc) {
-            this.document = doc;
-        }
-
+
+        public OutputSettings() {}
+        
         /**
          * Get the document's current HTML escape mode: <code>base</code>, which provides a limited set of named HTML
          * entities and escapes other characters as numbered entities for maximum compatibility; or <code>extended</code>,
@@ -310,14 +300,7 @@
          * @return the document's output settings, for chaining
          */
         public OutputSettings charset(Charset charset) {
-            if( document != null ) {
-                Element meta = document.select("meta[charset]").first();
-                
-                if( meta != null ) {
-                    meta.attr("charset", charset.displayName());
-                }
-            }
-            
+            // todo: this should probably update the doc's meta charset
             this.charset = charset;
             charsetEncoder = charset.newEncoder();
             return this;
